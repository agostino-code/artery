//
// Copyright (C) 2011 David Eckhoff <eckhoff@cs.fau.de>
// Copyright (C) 2012 Bastian Bloessl, Stefan Joerer, Michele Segata <{bloessl,joerer,segata}@ccs-labs.org>
//
// Documentation for these modules is at http://veins.car2x.org/
//
// This program is free software; you can redistribute it and/or modify
// it under the terms of the GNU General Public License as published by
// the Free Software Foundation; either version 2 of the License, or
// (at your option) any later version.
//
// This program is distributed in the hope that it will be useful,
// but WITHOUT ANY WARRANTY; without even the implied warranty of
// MERCHANTABILITY or FITNESS FOR A PARTICULAR PURPOSE.  See the
// GNU General Public License for more details.
//
// You should have received a copy of the GNU General Public License
// along with this program; if not, write to the Free Software
// Foundation, Inc., 59 Temple Place, Suite 330, Boston, MA  02111-1307  USA
//

/*
 * Based on Decider80211.cc from Karl Wessel
 * and modifications by Christopher Saloman
 */

#include <Decider80211p.h>
#include <DeciderResult80211.h>
#include <Mac80211Pkt_m.h>
#include <Signal_.h>
#include <AirFrame11p_m.h>
#include "NistErrorRate.h"
#include "ConstsPhy.h"

using Veins::AirFrame;
using Veins::Radio;

simtime_t Decider80211p::processNewSignal(AirFrame* msg) {

	AirFrame11p *frame = check_and_cast<AirFrame11p *>(msg);

	// get the receiving power of the Signal at start-time and center frequency
	Signal& signal = frame->getSignal();

	Argument start(DimensionSet::timeFreqDomain);
	start.setTime(signal.getReceptionStart());
	start.setArgValue(Dimension::frequency_static(), centerFrequency);

	signalStates[frame] = EXPECT_END;

	double recvPower = signal.getReceivingPower()->getValue(start);

	if (recvPower < sensitivity) {
		//annotate the frame, so that we won't try decoding it at its end
		frame->setUnderSensitivity(true);
		//check channel busy status. a superposition of low power frames might turn channel status to busy
		if (cca(simTime(), NULL) == false) {
			setChannelIdleStatus(false);
		}
		return signal.getReceptionEnd();
	}
	else {

		setChannelIdleStatus(false);

		if (phy11p->getRadioState() == Radio::TX) {
			frame->setBitError(true);
			frame->setWasTransmitting(true);
			DBG_D11P << "AirFrame: " << frame->getId() << " (" << recvPower << ") received, while already sending. Setting BitErrors to true" << std::endl;
		}
		else {

			if (!curSyncFrame) {
				//NIC is not yet synced to any frame, so lock and try to decode this frame
				curSyncFrame = frame;
				DBG_D11P << "AirFrame: " << frame->getId() << " with (" << recvPower << " > " << sensitivity << ") -> Trying to receive AirFrame." << std::endl;
			}
			else {
				//NIC is currently trying to decode another frame. this frame will be simply treated as interference
				DBG_D11P << "AirFrame: " << frame->getId() << " with (" << recvPower << " > " << sensitivity << ") -> Already synced to another AirFrame. Treating AirFrame as interference." << std::endl;
			}


			//channel turned busy
			//measure communication density
			myBusyTime += signal.getDuration().dbl();
		}
		return signal.getReceptionEnd();
	}
}

int Decider80211p::getSignalState(AirFrame* frame) {

	if (signalStates.find(frame) == signalStates.end()) {
		return NEW;
	}
	else {
		return signalStates[frame];
	}
}

double Decider80211p::calcChannelSenseRSSI(simtime_t_cref start, simtime_t_cref end) {

	Mapping* rssiMap = calculateRSSIMapping(start, end);

	Argument min(DimensionSet::timeFreqDomain);
	min.setTime(start);
	min.setArgValue(Dimension::frequency_static(), centerFrequency - 5e6);
	Argument max(DimensionSet::timeFreqDomain);
	max.setTime(end);
	max.setArgValue(Dimension::frequency_static(), centerFrequency + 5e6);

	double rssi = MappingUtils::findMax(*rssiMap, min, max);

	delete rssiMap;

	return rssi;
}

void Decider80211p::calculateSinrAndSnrMapping(AirFrame* frame, Mapping **sinrMap, Mapping **snrMap) {

	/* calculate Noise-Strength-Mapping */
	Signal& signal = frame->getSignal();

	simtime_t start = signal.getReceptionStart();
	simtime_t end   = signal.getReceptionEnd();

	//call BaseDecider function to get Noise plus Interference mapping
	Mapping* noiseInterferenceMap = calculateRSSIMapping(start, end, frame);
	assert(noiseInterferenceMap);
	//call calculateNoiseRSSIMapping() to get Noise only mapping
	Mapping* noiseMap = calculateNoiseRSSIMapping(start, end, frame);
	assert(noiseMap);
	//get power map for frame currently under reception
	ConstMapping* recvPowerMap = signal.getReceivingPower();
	assert(recvPowerMap);

	//TODO: handle noise of zero (must not devide with zero!)
	*sinrMap = MappingUtils::divide( *recvPowerMap, *noiseInterferenceMap, Argument::MappedZero );
	*snrMap = MappingUtils::divide( *recvPowerMap, *noiseMap, Argument::MappedZero );

	delete noiseInterferenceMap;
	noiseInterferenceMap = 0;
	delete noiseMap;
	noiseMap = 0;

}

Mapping* Decider80211p::calculateNoiseRSSIMapping(simtime_t_cref start, simtime_t_cref end, AirFrame *exclude) {

	// create an empty mapping
	Mapping* resultMap = MappingUtils::createMapping(Argument::MappedZero, DimensionSet::timeDomain);

	// add thermal noise
	ConstMapping* thermalNoise = phy->getThermalNoise(start, end);
	if (thermalNoise) {
		// FIXME: workaround needed to make *really* sure that the resultMap is defined for the range of the exclude-frame
		const ConstMapping* excludePwr = exclude ? exclude->getSignal().getReceivingPower() : 0;
		if (excludePwr) {
			Mapping* p1 = resultMap;
			// p2 = exclude + thermal
			Mapping* p2 = MappingUtils::add(*excludePwr, *thermalNoise);
			// p3 = p2 - exclude
			Mapping* p3 = MappingUtils::subtract(*p2, *excludePwr);
			// result = result + p3
			resultMap = MappingUtils::add(*resultMap, *p3);
			delete p3;
			delete p2;
			delete p1;
		}
		else {
			Mapping* p1 = resultMap;
			resultMap = MappingUtils::add(*resultMap, *thermalNoise);
			delete p1;
		}
	}

	return resultMap;

}

DeciderResult* Decider80211p::checkIfSignalOk(AirFrame* frame) {

	Mapping* sinrMap = 0;
	Mapping *snrMap = 0;

	if (collectCollisionStats) {
		calculateSinrAndSnrMapping(frame, &sinrMap, &snrMap);
		assert(snrMap);
	}
	else {
		sinrMap = calculateSnrMapping(frame);
	}
	assert(sinrMap);

	Signal& s = frame->getSignal();
	simtime_t start = s.getReceptionStart();
	simtime_t end = s.getReceptionEnd();

	//compute receive power
	Argument st(DimensionSet::timeFreqDomain);
	st.setTime(s.getReceptionStart());
	st.setArgValue(Dimension::frequency_static(), centerFrequency);
	double recvPower_dBm = 10*log10(s.getReceivingPower()->getValue(st));

	start = start + PHY_HDR_PREAMBLE_DURATION; //its ok if something in the training phase is broken

	Argument min(DimensionSet::timeFreqDomain);
	min.setTime(start);
	min.setArgValue(Dimension::frequency_static(), centerFrequency - 5e6);
	Argument max(DimensionSet::timeFreqDomain);
	max.setTime(end);
	max.setArgValue(Dimension::frequency_static(), centerFrequency + 5e6);

	double snirMin = MappingUtils::findMin(*sinrMap, min, max);
	double snrMin;
	if (collectCollisionStats) {
		snrMin = MappingUtils::findMin(*snrMap, min, max);
	}
	else {
		//just set to any value. if collectCollisionStats != true
		//it will be ignored by packetOk
		snrMin = 1e200;
	}

	ConstMappingIterator* bitrateIt = s.getBitrate()->createConstIterator();
	bitrateIt->next(); //iterate to payload bitrate indicator
	double payloadBitrate = bitrateIt->getValue();
	delete bitrateIt;

	DeciderResult80211* result = 0;

	switch (packetOk(snirMin, snrMin, frame->getBitLength(), payloadBitrate)) {

		case DECODED:
			DBG_D11P << "Packet is fine! We can decode it" << std::endl;
			result = new DeciderResult80211(true, payloadBitrate, snirMin, recvPower_dBm, false);
			break;

		case NOT_DECODED:
			if (!collectCollisionStats) {
				DBG_D11P << "Packet has bit Errors. Lost " << std::endl;
			}
			else {
				DBG_D11P << "Packet has bit Errors due to low power. Lost " << std::endl;
			}
			result = new DeciderResult80211(false, payloadBitrate, snirMin, recvPower_dBm, false);
			break;

		case COLLISION:
			DBG_D11P << "Packet has bit Errors due to collision. Lost " << std::endl;
			collisions++;
			result = new DeciderResult80211(false, payloadBitrate, snirMin, recvPower_dBm, true);
			break;

		default:
			ASSERT2(false, "Impossible packet result returned by packetOk(). Check the code.");
			break;

	}

	delete sinrMap;
	if (snrMap)
		delete snrMap;
	return result;
}

enum Decider80211p::PACKET_OK_RESULT Decider80211p::packetOk(double snirMin, double snrMin, int lengthMPDU, double bitrate) {

	//the lengthMPDU includes the PHY_SIGNAL_LENGTH + PHY_PSDU_HEADER + Payload, while the first is sent with PHY_HEADER_BANDWIDTH

	double packetOkSinr;
	double packetOkSnr;

	//compute success rate depending on mcs and bw
	packetOkSinr = NistErrorRate::getChunkSuccessRate(bitrate, BW_OFDM_10_MHZ, snirMin, lengthMPDU);

	//check if header is broken
	double headerNoError = NistErrorRate::getChunkSuccessRate(PHY_HDR_BITRATE, BW_OFDM_10_MHZ, snirMin, PHY_HDR_PLCPSIGNAL_LENGTH);

	double headerNoErrorSnr;
	//compute PER also for SNR only
	if (collectCollisionStats) {
<<<<<<< HEAD
		if (bitrate == 18E+6) {
			//According to P. Fuxjaeger et al. "IEEE 802.11p Transmission Using GNURadio"
			double ber = std::min(0.5, 1.5 * erfc(0.45 * sqrt(snrMin)));
			packetOkSnr = pow(1 - ber, lengthMPDU - PHY_HDR_PLCPSIGNAL_LENGTH);
		}
		else if (bitrate == 6E+6) {
			//According to K. Sjoeberg et al. "Measuring and Using the RSSI of IEEE 802.11p"
			double ber = std::min(0.5, 8 * erfc(0.75 * sqrt(snrMin)));
			packetOkSnr = pow(1 - ber, lengthMPDU - PHY_HDR_PLCPSIGNAL_LENGTH);
		}
		else {
			opp_error("Currently this 11p-Model only provides accurate BER models for 6Mbit and 18Mbit. Please use one of these frequencies for now.");
		}
=======
>>>>>>> fb66cbd0

		packetOkSnr = NistErrorRate::getChunkSuccessRate(bitrate, BW_OFDM_10_MHZ, snrMin, lengthMPDU);
		headerNoErrorSnr = NistErrorRate::getChunkSuccessRate(PHY_HDR_BITRATE, BW_OFDM_10_MHZ, snrMin, PHY_HDR_PLCPSIGNAL_LENGTH);

		//the probability of correct reception without considering the interference
		//MUST be greater or equal than when consider it
		assert(packetOkSnr >= packetOkSinr);
		assert(headerNoErrorSnr >= headerNoError);

	}

	//probability of no bit error in the PLCP header

	double rand = dblrand();

	if (!collectCollisionStats) {
		if (rand > headerNoError)
			return NOT_DECODED;
	}
	else {

		if (rand > headerNoError) {
			//ups, we have a header error. is that due to interference?
			if (rand > headerNoErrorSnr) {
				//no. we would have not been able to receive that even
				//without interference
				return NOT_DECODED;
			}
			else {
				//yes. we would have decoded that without interference
				return COLLISION;
			}

		}

	}

	//probability of no bit error in the rest of the packet

	rand = dblrand();

	if (!collectCollisionStats) {
		if (rand > packetOkSinr) {
			return NOT_DECODED;
		}
		else {
			return DECODED;
		}
	}
	else {

		if (rand > packetOkSinr) {
			//ups, we have an error in the payload. is that due to interference?
			if (rand > packetOkSnr) {
				//no. we would have not been able to receive that even
				//without interference
				return NOT_DECODED;
			}
			else {
				//yes. we would have decoded that without interference
				return COLLISION;
			}

		}
		else {
			return DECODED;
		}

	}
}


bool Decider80211p::cca(simtime_t_cref time, AirFrame* exclude) {
	AirFrameVector airFrames;

	// collect all AirFrames that intersect with [start, end]
	getChannelInfo(time, time, airFrames);

	Mapping* resultMap = MappingUtils::createMapping(Argument::MappedZero, DimensionSet::timeDomain);


	// iterate over all AirFrames (except exclude)
	// and sum up their receiving-power-mappings
	for (AirFrameVector::const_iterator it = airFrames.begin(); it != airFrames.end(); ++it) {
		if (*it == exclude) {
			continue;
		}
		// the vector should not contain pointers to 0
		assert(*it != 0);

		// if iterator points to exclude (that includes the default-case 'exclude == 0')
		// then skip this AirFrame

		// otherwise get the Signal and its receiving-power-mapping
		Signal& signal = (*it)->getSignal();

		// backup pointer to result map
		// Mapping* resultMapOld = resultMap;

		// TODO1.1: for testing purposes, for now we don't specify an interval
		// and add the Signal's receiving-power-mapping to resultMap in [start, end],
		// the operation Mapping::add returns a pointer to a new Mapping

		const ConstMapping* const recvPowerMap = signal.getReceivingPower();
		assert(recvPowerMap);

		// Mapping* resultMapNew = Mapping::add( *(signal.getReceivingPower()), *resultMap, start, end );

		Mapping* resultMapNew = MappingUtils::add(*recvPowerMap, *resultMap, Argument::MappedZero);

		// discard old mapping
		delete resultMap;
		resultMap = resultMapNew;
		resultMapNew = 0;
	}

	//add thermal noise
	ConstMapping* thermalNoise = phy->getThermalNoise(time, time);
	if (thermalNoise) {
		Mapping* tmp = resultMap;
		resultMap = MappingUtils::add(*resultMap, *thermalNoise);
		delete tmp;
	}

	Argument min(DimensionSet::timeFreqDomain);
	min.setTime(time);
	min.setArgValue(Dimension::frequency_static(), centerFrequency - 5e6);

	DBG_D11P << MappingUtils::findMin(*resultMap, min, min) << " > " << ccaThreshold << " = " << (bool)(MappingUtils::findMin(*resultMap, min, min) > ccaThreshold) << std::endl;
	bool isChannelIdle = MappingUtils::findMin(*resultMap, min, min) < ccaThreshold;
	delete resultMap;
	return isChannelIdle;
}


simtime_t Decider80211p::processSignalEnd(AirFrame* msg) {

	AirFrame11p *frame = check_and_cast<AirFrame11p *>(msg);

	// here the Signal is finally processed
	Signal& signal = frame->getSignal();

	Argument start(DimensionSet::timeFreqDomain);
	start.setTime(signal.getReceptionStart());
	start.setArgValue(Dimension::frequency_static(), centerFrequency);

	double recvPower_dBm = 10*log10(signal.getReceivingPower()->getValue(start));

	bool whileSending = false;

	//remove this frame from our current signals
	signalStates.erase(frame);

	DeciderResult* result;

	if (frame->getUnderSensitivity()) {
		//this frame was not even detected by the radio card
		result = new DeciderResult80211(false,0,0,recvPower_dBm);
	}
	else if (frame->getWasTransmitting() || phy11p->getRadioState() == Radio::TX) {
		//this frame was received while sending
		whileSending = true;
		result = new DeciderResult80211(false,0,0,recvPower_dBm);
	}
	else {

		//first check whether this is the frame NIC is currently synced on
		if (frame == curSyncFrame) {
			// check if the snrMapping is above the Decider's specific threshold,
			// i.e. the Decider has received it correctly
			result = checkIfSignalOk(frame);

			//after having tried to decode the frame, the NIC is no more synced to the frame
			//and it is ready for syncing on a new one
			curSyncFrame = 0;
		}
		else {
			//if this is not the frame we are synced on, we cannot receive it
			result = new DeciderResult80211(false, 0, 0,recvPower_dBm);
		}
	}

	if (result->isSignalCorrect()) {
		DBG_D11P << "packet was received correctly, it is now handed to upper layer...\n";
		// go on with processing this AirFrame, send it to the Mac-Layer
		phy->sendUp(frame, result);
	}
	else {
		if (frame->getUnderSensitivity()) {
			DBG_D11P << "packet was not detected by the card. power was under sensitivity threshold\n";
		}
		else if (whileSending) {
			DBG_D11P << "packet was received while sending, sending it as control message to upper layer\n";
			phy->sendControlMsgToMac(new cMessage("Error",RECWHILESEND));
		}
		else {
			DBG_D11P << "packet was not received correctly, sending it as control message to upper layer\n";
			if (((DeciderResult80211 *)result)->isCollision()) {
				phy->sendControlMsgToMac(new cMessage("Error", Decider80211p::COLLISION));
			}
			else {
				phy->sendControlMsgToMac(new cMessage("Error",BITERROR));
			}
		}
		delete result;
	}

	if (phy11p->getRadioState() == Radio::TX) {
		DBG_D11P << "I'm currently sending\n";
	}
	//check if channel is idle now
	else if (cca(simTime(), frame) == false) {
		DBG_D11P << "Channel not yet idle!\n";
	}
	else {
		//might have been idle before (when the packet rxpower was below sens)
		if (isChannelIdle != true) {
			DBG_D11P << "Channel idle now!\n";
			setChannelIdleStatus(true);
		}
	}
	return notAgain;
}

void Decider80211p::setChannelIdleStatus(bool isIdle) {
	isChannelIdle = isIdle;
	channelStateChanged();
	if (isIdle) phy->sendControlMsgToMac(new cMessage("ChannelStatus",Mac80211pToPhy11pInterface::CHANNEL_IDLE));
	else phy->sendControlMsgToMac(new cMessage("ChannelStatus",Mac80211pToPhy11pInterface::CHANNEL_BUSY));
}

void Decider80211p::changeFrequency(double freq) {
	centerFrequency = freq;
}

double Decider80211p::getCCAThreshold() {
	return 10 * log10(ccaThreshold);
}

void Decider80211p::setCCATreshold(double ccaThreshold_dBm) {
	ccaThreshold = pow(10, ccaThreshold_dBm / 10);
}

void Decider80211p::finish() {
	simtime_t totalTime = simTime() - myStartTime;
	phy->recordScalar("busyTime", myBusyTime / totalTime.dbl());
	if (collectCollisionStats) {
		phy->recordScalar("ncollisions", collisions);
	}
}

Decider80211p::~Decider80211p() {}
;<|MERGE_RESOLUTION|>--- conflicted
+++ resolved
@@ -281,22 +281,6 @@
 	double headerNoErrorSnr;
 	//compute PER also for SNR only
 	if (collectCollisionStats) {
-<<<<<<< HEAD
-		if (bitrate == 18E+6) {
-			//According to P. Fuxjaeger et al. "IEEE 802.11p Transmission Using GNURadio"
-			double ber = std::min(0.5, 1.5 * erfc(0.45 * sqrt(snrMin)));
-			packetOkSnr = pow(1 - ber, lengthMPDU - PHY_HDR_PLCPSIGNAL_LENGTH);
-		}
-		else if (bitrate == 6E+6) {
-			//According to K. Sjoeberg et al. "Measuring and Using the RSSI of IEEE 802.11p"
-			double ber = std::min(0.5, 8 * erfc(0.75 * sqrt(snrMin)));
-			packetOkSnr = pow(1 - ber, lengthMPDU - PHY_HDR_PLCPSIGNAL_LENGTH);
-		}
-		else {
-			opp_error("Currently this 11p-Model only provides accurate BER models for 6Mbit and 18Mbit. Please use one of these frequencies for now.");
-		}
-=======
->>>>>>> fb66cbd0
 
 		packetOkSnr = NistErrorRate::getChunkSuccessRate(bitrate, BW_OFDM_10_MHZ, snrMin, lengthMPDU);
 		headerNoErrorSnr = NistErrorRate::getChunkSuccessRate(PHY_HDR_BITRATE, BW_OFDM_10_MHZ, snrMin, PHY_HDR_PLCPSIGNAL_LENGTH);
